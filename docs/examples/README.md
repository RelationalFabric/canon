--- conflicted
+++ resolved
@@ -1,72 +1,106 @@
 # Examples
 
-This directory contains practical examples demonstrating how to use the @relational-fabric/canon package.
+This directory contains practical examples demonstrating how to use the @relational-fabric/canon package and its configurations.
 
 ## Available Examples
 
-### [Basic ID Axiom Example](./01-basic-id-axiom.md)
-
-Basic ID Axiom Example
+### [01-basic-id-axiom](./01-basic-id-axiom.md)
+Example: Basic Id Axiom Usage
+
+**Key Concepts:**
+- Define canons for each data format you work with (internal, JSON-LD, etc.)
+- Use universal functions like idOf() that work across all formats
+- Write your business logic once - it works with any registered canon
+- Add new formats anytime without changing existing code
+- Use Canon's utility functions (pojoHasString, isPojo) for clean type guards
 
 **Pattern:** Single-file example
 
-### [Using the MongoDB Canon Module](./02-module-style-canon.md)
-
-<<<<<<< HEAD
-=======
+**Source:** [View on GitHub](https://github.com/RelationalFabric/canon/tree/main/examples/01-basic-id-axiom.ts)
+
 ### [02-module-style-canon](./02-module-style-canon.md)
->>>>>>> a90b1346
 Using the MongoDB Canon Module
 
-**Pattern:** Multi-file example
-
-<<<<<<< HEAD
-### [Multi-Axiom Canon Usage Examples](./03-multi-axiom-canon.md)
-
-=======
+**Pattern:** Multi-file example with modular structure
+
+**Source:** [View on GitHub](https://github.com/RelationalFabric/canon/tree/main/examples/02-module-style-canon)
+
 ### [03-multi-axiom-canon](./03-multi-axiom-canon.md)
->>>>>>> a90b1346
 Multi-Axiom Canon Usage Examples
 
-**Pattern:** Multi-file example
-
-### [Format Conversion Usage Examples](./04-format-conversion-examples.md)
-
-<<<<<<< HEAD
-=======
+**Key Concepts:**
+- **Comprehensive Canon**: A single canon can implement all five core axioms
+- **Universal Functions**: The same functions work across all axiom types
+- **Type Safety**: Full TypeScript type safety with multiple axioms
+- **Format Conversion**: Automatic conversion between different data formats
+- **Real-World Usage**: Practical examples with user and product entities
+- **Version Control**: Built-in optimistic concurrency control
+- **Timestamp Handling**: Flexible timestamp conversion and validation
+- **Reference Management**: Structured reference handling with resolution tracking
+- **Entity Analysis**: Comprehensive entity analysis across all axioms
+- **Business Logic**: Real-world business scenarios with multiple axioms
+
+**Pattern:** Multi-file example with modular structure
+
+**Source:** [View on GitHub](https://github.com/RelationalFabric/canon/tree/main/examples/03-multi-axiom-canon)
+
 ### [04-format-conversion-examples](./04-format-conversion-examples.md)
->>>>>>> a90b1346
 Format Conversion Usage Examples
 
-**Pattern:** Multi-file example
-
-### [Error Handling and Edge Cases Usage Examples](./05-error-handling-and-edge-cases.md)
-
-<<<<<<< HEAD
-=======
+**Key Concepts:**
+- **Cross-Format Compatibility**: Same business logic works across different data formats
+- **Automatic Conversion**: Canon automatically converts between formats
+- **Type Safety**: Full TypeScript type safety across all formats
+- **Real-World Usage**: Practical examples with REST APIs, MongoDB, and JSON-LD
+- **Error Handling**: Graceful error handling for invalid or partial data
+- **Format Conversion**: Built-in utilities for converting between formats
+- **Universal Functions**: Same functions work regardless of data format
+- **Metadata Preservation**: Format-specific metadata is preserved and accessible
+- **Business Logic**: Complex business logic works seamlessly across formats
+- **Integration**: Easy integration with existing systems and data sources
+
+**Pattern:** Multi-file example with modular structure
+
+**Source:** [View on GitHub](https://github.com/RelationalFabric/canon/tree/main/examples/04-format-conversion-examples)
+
 ### [05-error-handling-and-edge-cases](./05-error-handling-and-edge-cases.md)
->>>>>>> a90b1346
 Error Handling and Edge Cases Usage Examples
 
-**Pattern:** Multi-file example
-
-<<<<<<< HEAD
-### [Real-World Business Scenarios Usage Examples](./06-real-world-business-scenarios.md)
-
-=======
+**Key Concepts:**
+- **Safe Wrapper Functions**: Use safe functions that return undefined instead of throwing
+- **Comprehensive Validation**: Validate entities before processing
+- **Graceful Error Handling**: Handle errors gracefully with fallback values
+- **Batch Processing**: Process multiple entities with individual error handling
+- **Edge Case Coverage**: Handle null, undefined, wrong types, and missing fields
+- **Type Safety**: Maintain type safety even with error handling
+- **Logging**: Log errors for debugging while continuing execution
+- **Fallback Values**: Provide sensible defaults for missing data
+- **Validation Results**: Return detailed validation results with errors and warnings
+- **Robust Processing**: Build robust systems that handle real-world data variations
+
+**Pattern:** Multi-file example with modular structure
+
+**Source:** [View on GitHub](https://github.com/RelationalFabric/canon/tree/main/examples/05-error-handling-and-edge-cases)
+
 ### [06-real-world-business-scenarios](./06-real-world-business-scenarios.md)
->>>>>>> a90b1346
 Real-World Business Scenarios Usage Examples
 
-**Pattern:** Multi-file example
-
-<<<<<<< HEAD
-### [Custom Axioms Usage Examples](./07-custom-axioms-example.md)
-
-Custom Axioms Usage Examples
-
-**Pattern:** Multi-file example
-=======
+**Key Concepts:**
+- **Real-World Applications**: Canon enables complex business logic with type safety
+- **Domain Modeling**: Rich domain models with proper entity relationships
+- **Business Rules**: Encode business rules directly into the type system
+- **Workflow Management**: Complete business workflows with error handling
+- **Version Control**: Optimistic concurrency control for data consistency
+- **Validation**: Comprehensive validation with detailed error reporting
+- **Type Safety**: Full TypeScript type safety across complex business operations
+- **Error Handling**: Graceful error handling with detailed error messages
+- **Modularity**: Clean separation of concerns with focused modules
+- **Maintainability**: Easy to maintain and extend business logic
+
+**Pattern:** Multi-file example with modular structure
+
+**Source:** [View on GitHub](https://github.com/RelationalFabric/canon/tree/main/examples/06-real-world-business-scenarios)
+
 ### [07-custom-axioms-example](./07-custom-axioms-example.md)
 Custom Axioms Usage Examples
 
@@ -179,5 +213,4 @@
 - Structuring examples as narrative documentation
 - When to use single-file vs folder-based examples
 - Naming conventions for axioms, canons, and supporting files
-- Writing tests that teach
->>>>>>> a90b1346
+- Writing tests that teach