--- conflicted
+++ resolved
@@ -5,11 +5,7 @@
  * entities that implement multiple axioms.
  */
 
-<<<<<<< HEAD
-import type { Satisfies } from '@relational-fabric/canon'
-=======
 import type { EntityReference, Satisfies } from '@relational-fabric/canon'
->>>>>>> 64fcdc95
 import { idOf, referencesOf, typeOf, versionOf } from '@relational-fabric/canon'
 
 type MultiAxiomEntity = Satisfies<'Id'> & Satisfies<'Type'> & Satisfies<'Version'> & Satisfies<'References'> & {
@@ -35,18 +31,12 @@
   timestamps: Date[]
   references: Array<{ ref: string, resolved: boolean, value?: unknown }>
 } {
-<<<<<<< HEAD
-  const id = idOf(entity as Satisfies<'Id'>)
-  const type = typeOf(entity as Satisfies<'Type'>)
-  const version = versionOf(entity as Satisfies<'Version'>)
-=======
   const entity = ensureEntity(input)
   const id = idOf(entity)
   const type = typeOf(entity)
   const version = typeof versionOf(entity) === 'number'
     ? versionOf(entity) as number
     : Number(versionOf(entity))
->>>>>>> 64fcdc95
 
   // Handle timestamps manually since the canon doesn't know about createdAt/updatedAt
   const timestamps: Date[] = []
@@ -55,12 +45,8 @@
   if (entity.updatedAt instanceof Date)
     timestamps.push(entity.updatedAt)
 
-<<<<<<< HEAD
-  const references = referencesOf(entity as Satisfies<'References'>)
-=======
   const references = referencesOf(entity)
   const referenceList: EntityReference<string, unknown>[] = Array.isArray(references) ? references : [references]
->>>>>>> 64fcdc95
 
   return {
     id,
@@ -121,18 +107,12 @@
   newVersion: string | number
   updatedAt: Date
 } {
-<<<<<<< HEAD
-  const id = idOf(entity as Satisfies<'Id'>)
-  const oldVersion = versionOf(entity as Satisfies<'Version'>)
-  const newVersion = typeof oldVersion === 'number' ? oldVersion + 1 : oldVersion
-=======
   const entity = ensureEntity(input)
   const id = idOf(entity)
   const rawVersion = versionOf(entity)
   const numericVersion = typeof rawVersion === 'number' ? rawVersion : Number(rawVersion)
   const oldVersion = Number.isFinite(numericVersion) ? numericVersion : 0
   const newVersion = oldVersion + 1
->>>>>>> 64fcdc95
   const updatedAt = new Date()
 
   console.log(`\n=== Processing Update for ${typeOf(entity as Satisfies<'Type'>)} ${id} ===`)
